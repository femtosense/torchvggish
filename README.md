<<<<<<< HEAD
# VGGish
A PyTorch adaptation of [VGGish](https://github.com/tensorflow/models/tree/master/research/audioset)<sup>1</sup>, 
a feature embedding frontend for audio classification models.
=======
# Torch VGGish
A PyTorch port of [VGGish](https://github.com/tensorflow/models/tree/master/research/audioset)<sup>1</sup>, 
a feature embedding frontend for audio classification models. The weights are ported directly from the tensorflow model, so embeddings created using `torchvggish` will be identical.
>>>>>>> 2f791120



1.  S. Hershey et al., ‘CNN Architectures for Large-Scale Audio Classification’,\
    in International Conference on Acoustics, Speech and Signal Processing (ICASSP), 2017\
    Available: https://arxiv.org/abs/1609.09430, https://ai.google/research/pubs/pub45611<|MERGE_RESOLUTION|>--- conflicted
+++ resolved
@@ -1,15 +1,9 @@
-<<<<<<< HEAD
-# VGGish
-A PyTorch adaptation of [VGGish](https://github.com/tensorflow/models/tree/master/research/audioset)<sup>1</sup>, 
-a feature embedding frontend for audio classification models.
-=======
 # Torch VGGish
 A PyTorch port of [VGGish](https://github.com/tensorflow/models/tree/master/research/audioset)<sup>1</sup>, 
 a feature embedding frontend for audio classification models. The weights are ported directly from the tensorflow model, so embeddings created using `torchvggish` will be identical.
->>>>>>> 2f791120
-
-
 
 1.  S. Hershey et al., ‘CNN Architectures for Large-Scale Audio Classification’,\
-    in International Conference on Acoustics, Speech and Signal Processing (ICASSP), 2017\
-    Available: https://arxiv.org/abs/1609.09430, https://ai.google/research/pubs/pub45611+    in International Conference on Acoustics, Speech and Signal Processing (ICASSP),2017\
+    Available: https://arxiv.org/abs/1609.09430, https://ai.google/research/pubs/pub45611
+    
+
